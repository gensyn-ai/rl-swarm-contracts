// SPDX-License-Identifier: MIT
pragma solidity ^0.8;

import {UUPSUpgradeable} from "@openzeppelin/contracts-upgradeable/proxy/utils/UUPSUpgradeable.sol";

/**
 * @title SwarmCoordinator
 * @dev Manages coordination of a swarm network including round/stage progression,
 * peer registration, bootnode management, and winner selection.
 */
contract SwarmCoordinator is UUPSUpgradeable {
    // .---------------------------------------------------.
    // |  █████████   █████               █████            |
    // | ███░░░░░███ ░░███               ░░███             |
    // |░███    ░░░  ███████    ██████   ███████    ██████ |
    // |░░█████████ ░░░███░    ░░░░░███ ░░░███░    ███░░███|
    // | ░░░░░░░░███  ░███      ███████   ░███    ░███████ |
    // | ███    ░███  ░███ ███ ███░░███   ░███ ███░███░░░  |
    // |░░█████████   ░░█████ ░░████████  ░░█████ ░░██████ |
    // | ░░░░░░░░░     ░░░░░   ░░░░░░░░    ░░░░░   ░░░░░░  |
    // '---------------------------------------------------'

    // Current round number
    uint256 _currentRound = 0;
    // Current stage within the round
    uint256 _currentStage = 0;
    // Total number of stages in a round
    uint256 _stageCount = 0;
    // Maps EOA addresses to their corresponding peer IDs
    mapping(address => string[]) _eoaToPeerId;
    // Maps peer IDs to their corresponding EOA addresses
    mapping(string => address) _peerIdToEoa;

    // Winner management state
    // Maps peer ID to total number of wins
    mapping(string => uint256) private _totalWins;
    // Array of top winners (sorted by wins)
    string[] private _topWinners;
    // Maximum number of top winners to track
    uint256 private constant MAX_TOP_WINNERS = 100;
    // Maps round number to mapping of voter address to their voted peer IDs
    mapping(uint256 => mapping(address => string[])) private _roundVotes;
    // Maps round number to mapping of peer ID to number of votes received
    mapping(uint256 => mapping(string => uint256)) private _roundVoteCounts;
    // Maps voter address to number of times they have voted
    mapping(address => uint256) private _voterVoteCounts;
    // Array of top voters (sorted by number of votes)
    address[] private _topVoters;
    // Number of unique voters who have participated
    uint256 private _uniqueVoters;
    // Number of unique peers that have been voted on
    uint256 private _uniqueVotedPeers;
    // Maps peer ID to whether it has been voted on in any round
    mapping(string => bool) private _hasBeenVotedOn;
    // List of bootnode addresses/endpoints
    string[] private _bootnodes;
    // Maps round number and stage to mapping of account address to their submitted reward
    mapping(uint256 => mapping(uint256 => mapping(address => uint256))) private _roundStageRewards;
    // Maps round number and stage to mapping of account address to whether they have submitted a reward
    mapping(uint256 => mapping(uint256 => mapping(address => bool))) private _hasSubmittedRoundStageReward;
    // Maps account address to their total rewards across all rounds
    mapping(address => uint256) private _totalRewards;

    // .----------------------------------------------.
    // | ███████████            ████                  |
    // |░░███░░░░░███          ░░███                  |
    // | ░███    ░███   ██████  ░███   ██████   █████ |
    // | ░██████████   ███░░███ ░███  ███░░███ ███░░  |
    // | ░███░░░░░███ ░███ ░███ ░███ ░███████ ░░█████ |
    // | ░███    ░███ ░███ ░███ ░███ ░███░░░   ░░░░███|
    // | █████   █████░░██████  █████░░██████  ██████ |
    // |░░░░░   ░░░░░  ░░░░░░  ░░░░░  ░░░░░░  ░░░░░░  |
    // '----------------------------------------------'

    mapping(bytes32 => mapping(address => bool)) private _roleToAddress;

    bytes32 public constant OWNER_ROLE = keccak256("OWNER_ROLE");
    bytes32 public constant BOOTNODE_MANAGER_ROLE = keccak256("BOOTNODE_MANAGER_ROLE");
    bytes32 public constant STAGE_MANAGER_ROLE = keccak256("STAGE_MANAGER_ROLE");

    // .-------------------------------------------------------------.
    // | ██████████                                  █████           |
    // |░░███░░░░░█                                 ░░███            |
    // | ░███  █ ░  █████ █████  ██████  ████████   ███████    █████ |
    // | ░██████   ░░███ ░░███  ███░░███░░███░░███ ░░░███░    ███░░  |
    // | ░███░░█    ░███  ░███ ░███████  ░███ ░███   ░███    ░░█████ |
    // | ░███ ░   █ ░░███ ███  ░███░░░   ░███ ░███   ░███ ███ ░░░░███|
    // | ██████████  ░░█████   ░░██████  ████ █████  ░░█████  ██████ |
    // |░░░░░░░░░░    ░░░░░     ░░░░░░  ░░░░ ░░░░░    ░░░░░  ░░░░░░  |
    // '-------------------------------------------------------------'

    event StageAdvanced(uint256 indexed roundNumber, uint256 newStage);
    event RoundAdvanced(uint256 indexed newRoundNumber);
    event PeerRegistered(address indexed eoa, string peerId);
    event BootnodesAdded(address indexed manager, uint256 count);
    event BootnodeRemoved(address indexed manager, uint256 index);
    event AllBootnodesCleared(address indexed manager);
    event WinnerSubmitted(address indexed voter, uint256 indexed roundNumber, string[] winners);
    event RoleGranted(bytes32 indexed role, address indexed account, address indexed sender);
    event RoleRevoked(bytes32 indexed role, address indexed account, address indexed sender);
    event RewardSubmitted(
        address indexed account, uint256 indexed roundNumber, uint256 indexed stageNumber, uint256 reward
    );
    event CumulativeRewardsUpdated(address indexed account, uint256 totalRewards);

    // .----------------------------------------------------------.
    // | ██████████                                               |
    // |░░███░░░░░█                                               |
    // | ░███  █ ░  ████████  ████████   ██████  ████████   █████ |
    // | ░██████   ░░███░░███░░███░░███ ███░░███░░███░░███ ███░░  |
    // | ░███░░█    ░███ ░░░  ░███ ░░░ ░███ ░███ ░███ ░░░ ░░█████ |
    // | ░███ ░   █ ░███      ░███     ░███ ░███ ░███      ░░░░███|
    // | ██████████ █████     █████    ░░██████  █████     ██████ |
    // |░░░░░░░░░░ ░░░░░     ░░░░░      ░░░░░░  ░░░░░     ░░░░░░  |
    // '----------------------------------------------------------'

    error StageOutOfBounds();
    error InvalidBootnodeIndex();
    error InvalidRoundNumber();
    error WinnerAlreadyVoted();
    error PeerIdAlreadyRegistered();
    error InvalidPeerId();
    error OnlyOwner();
    error OnlyBootnodeManager();
    error OnlyStageManager();
<<<<<<< HEAD
    error RewardAlreadySubmitted();
    error InvalidStageNumber();
=======
    error InvalidVote();
>>>>>>> 549bd567

    // .-------------------------------------------------------------------------------------.
    // | ██████   ██████              █████  ███     ██████   ███                            |
    // |░░██████ ██████              ░░███  ░░░     ███░░███ ░░░                             |
    // | ░███░█████░███   ██████   ███████  ████   ░███ ░░░  ████   ██████  ████████   █████ |
    // | ░███░░███ ░███  ███░░███ ███░░███ ░░███  ███████   ░░███  ███░░███░░███░░███ ███░░  |
    // | ░███ ░░░  ░███ ░███ ░███░███ ░███  ░███ ░░░███░     ░███ ░███████  ░███ ░░░ ░░█████ |
    // | ░███      ░███ ░███ ░███░███ ░███  ░███   ░███      ░███ ░███░░░   ░███      ░░░░███|
    // | █████     █████░░██████ ░░████████ █████  █████     █████░░██████  █████     ██████ |
    // |░░░░░     ░░░░░  ░░░░░░   ░░░░░░░░ ░░░░░  ░░░░░     ░░░░░  ░░░░░░  ░░░░░     ░░░░░░  |
    // '-------------------------------------------------------------------------------------'

    // Owner modifier
    modifier onlyOwner() {
        require(_roleToAddress[OWNER_ROLE][msg.sender], OnlyOwner());
        _;
    }

    // Stage manager modifier
    modifier onlyStageManager() {
        require(_roleToAddress[STAGE_MANAGER_ROLE][msg.sender], OnlyStageManager());
        _;
    }

    // Bootnode manager modifier
    modifier onlyBootnodeManager() {
        require(_roleToAddress[BOOTNODE_MANAGER_ROLE][msg.sender], OnlyBootnodeManager());
        _;
    }

    // .--------------------------------------------------------------------------------------------------------------.
    // |   █████████                               █████                                   █████                      |
    // |  ███░░░░░███                             ░░███                                   ░░███                       |
    // | ███     ░░░   ██████  ████████    █████  ███████   ████████  █████ ████  ██████  ███████    ██████  ████████ |
    // |░███          ███░░███░░███░░███  ███░░  ░░░███░   ░░███░░███░░███ ░███  ███░░███░░░███░    ███░░███░░███░░███|
    // |░███         ░███ ░███ ░███ ░███ ░░█████   ░███     ░███ ░░░  ░███ ░███ ░███ ░░░   ░███    ░███ ░███ ░███ ░░░ |
    // |░░███     ███░███ ░███ ░███ ░███  ░░░░███  ░███ ███ ░███      ░███ ░███ ░███  ███  ░███ ███░███ ░███ ░███     |
    // | ░░█████████ ░░██████  ████ █████ ██████   ░░█████  █████     ░░████████░░██████   ░░█████ ░░██████  █████    |
    // |  ░░░░░░░░░   ░░░░░░  ░░░░░░     ░░░░░░     ░░░░░  ░░░░░       ░░░░░░░░  ░░░░░░     ░░░░░   ░░░░░░  ░░░░░     |
    // '--------------------------------------------------------------------------------------------------------------'

    function initialize(address owner_) external initializer {
        _grantRole(OWNER_ROLE, owner_);
        _grantRole(STAGE_MANAGER_ROLE, owner_);
        _grantRole(BOOTNODE_MANAGER_ROLE, owner_);
        __UUPSUpgradeable_init();
    }

    function _authorizeUpgrade(address newImplementation) internal override onlyOwner {
        // Intentionally left blank
    }

    // .---------------------------------------.
    // |   █████████     █████████  █████      |
    // |  ███░░░░░███   ███░░░░░███░░███       |
    // | ░███    ░███  ███     ░░░  ░███       |
    // | ░███████████ ░███          ░███       |
    // | ░███░░░░░███ ░███          ░███       |
    // | ░███    ░███ ░░███     ███ ░███      █|
    // | █████   █████ ░░█████████  ███████████|
    // |░░░░░   ░░░░░   ░░░░░░░░░  ░░░░░░░░░░░ |
    // '---------------------------------------'

    /**
     * @dev Grants a role to an account
     * @param role The role to grant
     * @param account The address of the account to grant the role to
     */
    function _grantRole(bytes32 role, address account) internal {
        _roleToAddress[role][account] = true;
        emit RoleGranted(role, account, msg.sender);
    }

    /**
     * @dev Grants a role to an account
     * @param role The role to grant
     * @param account The address of the account to grant the role to
     * @notice Only callable by the contract owner
     */
    function grantRole(bytes32 role, address account) public onlyOwner {
        _grantRole(role, account);
    }

    /**
     * @dev Removes a role from an account
     * @param role The role to revoke
     * @param account The address of the account to revoke the role from
     * @notice Only callable by the contract owner
     */
    function revokeRole(bytes32 role, address account) public onlyOwner {
        _roleToAddress[role][account] = false;
        emit RoleRevoked(role, account, msg.sender);
    }

    /**
     * @dev Checks if an account has a role
     * @param role The role to check
     * @param account The address of the account to check
     * @return True if the account has the role, false otherwise
     */
    function hasRole(bytes32 role, address account) public view returns (bool) {
        return _roleToAddress[role][account];
    }

    /**
     * @dev Returns the current round number
     * @return Current round number
     */
    function currentRound() public view returns (uint256) {
        return _currentRound;
    }

    /**
     * @dev Returns the current stage number within the round
     * @return Current stage number
     */
    function currentStage() public view returns (uint256) {
        return _currentStage;
    }

    /**
     * @dev Sets the total number of stages in a round
     * @param stageCount_ New total number of stages
     */
    function setStageCount(uint256 stageCount_) public onlyOwner {
        _stageCount = stageCount_;
    }

    /**
     * @dev Returns the total number of stages in a round
     * @return Number of stages
     */
    function stageCount() public view returns (uint256) {
        return _stageCount;
    }

    /**
     * @dev Updates the current stage and round
     * @return The current round and stage after any updates
     * @notice Only callable by the stage manager
     */
    function updateStageAndRound() external onlyStageManager returns (uint256, uint256) {
        if (_currentStage + 1 >= _stageCount) {
            // If we're at the last stage, advance to the next round
            _currentRound++;
            _currentStage = 0;
            emit RoundAdvanced(_currentRound);
        } else {
            // Otherwise, advance to the next stage
            _currentStage = _currentStage + 1;
        }

        emit StageAdvanced(_currentRound, _currentStage);

        return (_currentRound, _currentStage);
    }

    // .-------------------------------------------------.
    // | ███████████                                     |
    // |░░███░░░░░███                                    |
    // | ░███    ░███  ██████   ██████  ████████   █████ |
    // | ░██████████  ███░░███ ███░░███░░███░░███ ███░░  |
    // | ░███░░░░░░  ░███████ ░███████  ░███ ░░░ ░░█████ |
    // | ░███        ░███░░░  ░███░░░   ░███      ░░░░███|
    // | █████       ░░██████ ░░██████  █████     ██████ |
    // |░░░░░         ░░░░░░   ░░░░░░  ░░░░░     ░░░░░░  |
    // '-------------------------------------------------'

    /**
     * @dev Registers a peer's ID and associates it with the sender's address
     * @param peerId The peer ID to register
     */
    function registerPeer(string calldata peerId) external {
        address eoa = msg.sender;

        // Check if the peer ID is already registered
        if (_peerIdToEoa[peerId] != address(0)) revert PeerIdAlreadyRegistered();

        // Set new mappings
        _eoaToPeerId[eoa].push(peerId);
        _peerIdToEoa[peerId] = eoa;

        emit PeerRegistered(eoa, peerId);
    }

    /**
     * @dev Retrieves the peer IDs associated with multiple EOA addresses
     * @param eoas Array of EOA addresses to look up
     * @return Array of peer IDs associated with the EOA addresses
     */
    function getPeerId(address[] calldata eoas) external view returns (string[][] memory) {
        string[][] memory peerIds = new string[][](eoas.length);
        for (uint256 i = 0; i < eoas.length; i++) {
            peerIds[i] = _eoaToPeerId[eoas[i]];
        }
        return peerIds;
    }

    /**
     * @dev Retrieves the EOA addresses associated with multiple peer IDs
     * @param peerIds Array of peer IDs to look up
     * @return Array of EOA addresses associated with the peer IDs
     */
    function getEoa(string[] calldata peerIds) external view returns (address[] memory) {
        address[] memory eoas = new address[](peerIds.length);
        for (uint256 i = 0; i < peerIds.length; i++) {
            eoas[i] = _peerIdToEoa[peerIds[i]];
        }
        return eoas;
    }

    // .----------------------------------------------------------------------------------------.
    // | ███████████                     █████                            █████                 |
    // |░░███░░░░░███                   ░░███                            ░░███                  |
    // | ░███    ░███  ██████   ██████  ███████   ████████    ██████   ███████   ██████   █████ |
    // | ░██████████  ███░░███ ███░░███░░░███░   ░░███░░███  ███░░███ ███░░███  ███░░███ ███░░  |
    // | ░███░░░░░███░███ ░███░███ ░███  ░███     ░███ ░███ ░███ ░███░███ ░███ ░███████ ░░█████ |
    // | ░███    ░███░███ ░███░███ ░███  ░███ ███ ░███ ░███ ░███ ░███░███ ░███ ░███░░░   ░░░░███|
    // | ███████████ ░░██████ ░░██████   ░░█████  ████ █████░░██████ ░░████████░░██████  ██████ |
    // |░░░░░░░░░░░   ░░░░░░   ░░░░░░     ░░░░░  ░░░░ ░░░░░  ░░░░░░   ░░░░░░░░  ░░░░░░  ░░░░░░  |
    // '----------------------------------------------------------------------------------------'

    /**
     * @dev Adds multiple bootnodes to the list
     * @param newBootnodes Array of bootnode strings to add
     * @notice Only callable by the bootnode manager
     */
    function addBootnodes(string[] calldata newBootnodes) external onlyBootnodeManager {
        uint256 count = newBootnodes.length;
        for (uint256 i = 0; i < count; i++) {
            _bootnodes.push(newBootnodes[i]);
        }
        emit BootnodesAdded(msg.sender, count);
    }

    /**
     * @dev Removes a bootnode at the specified index
     * @param index The index of the bootnode to remove
     * @notice Only callable by the bootnode manager
     */
    function removeBootnode(uint256 index) external onlyBootnodeManager {
        if (index >= _bootnodes.length) revert InvalidBootnodeIndex();

        // Move the last element to the position being deleted (unless it's the last element)
        if (index < _bootnodes.length - 1) {
            _bootnodes[index] = _bootnodes[_bootnodes.length - 1];
        }

        // Remove the last element
        _bootnodes.pop();

        emit BootnodeRemoved(msg.sender, index);
    }

    /**
     * @dev Clears all bootnodes from the list
     * @notice Only callable by the bootnode manager
     */
    function clearBootnodes() external onlyBootnodeManager {
        delete _bootnodes;
        emit AllBootnodesCleared(msg.sender);
    }

    /**
     * @dev Returns all registered bootnodes
     * @return Array of all bootnode strings
     */
    function getBootnodes() external view returns (string[] memory) {
        return _bootnodes;
    }

    /**
     * @dev Returns the number of registered bootnodes
     * @return The count of bootnodes
     */
    function getBootnodesCount() external view returns (uint256) {
        return _bootnodes.length;
    }

    // .---------------------------------------------------------------------------.
    // | █████   ███   █████  ███                                                  |
    // |░░███   ░███  ░░███  ░░░                                                   |
    // | ░███   ░███   ░███  ████  ████████   ████████    ██████  ████████   █████ |
    // | ░███   ░███   ░███ ░░███ ░░███░░███ ░░███░░███  ███░░███░░███░░███ ███░░  |
    // | ░░███  █████  ███   ░███  ░███ ░███  ░███ ░███ ░███████  ░███ ░░░ ░░█████ |
    // |  ░░░█████░█████░    ░███  ░███ ░███  ░███ ░███ ░███░░░   ░███      ░░░░███|
    // |    ░░███ ░░███      █████ ████ █████ ████ █████░░██████  █████     ██████ |
    // |     ░░░   ░░░      ░░░░░ ░░░░ ░░░░░ ░░░░ ░░░░░  ░░░░░░  ░░░░░     ░░░░░░  |
    // '---------------------------------------------------------------------------'

    /**
     * @dev Submits a list of winners for a specific round
     * @param roundNumber The round number for which to submit the winners
     * @param winners The list of peer IDs that should win
     */
    function submitWinners(uint256 roundNumber, string[] memory winners) external {
        // Check if round number is valid (must be less than or equal to current round)
        if (roundNumber > _currentRound) revert InvalidRoundNumber();

        // Check if sender has already voted
        if (_roundVotes[roundNumber][msg.sender].length > 0) revert WinnerAlreadyVoted();

        // Check for duplicate winners
        for (uint256 i = 0; i < winners.length; i++) {
            for (uint256 j = i + 1; j < winners.length; j++) {
                if (keccak256(bytes(winners[i])) == keccak256(bytes(winners[j]))) {
                    revert InvalidVote();
                }
            }
        }

        // If this is the first time this address has voted, increment unique voters
        if (_voterVoteCounts[msg.sender] == 0) {
            _uniqueVoters++;
        }

        // Record the vote
        _roundVotes[roundNumber][msg.sender] = winners;

        // Update vote counts and track unique voted peers
        for (uint256 i = 0; i < winners.length; i++) {
            _roundVoteCounts[roundNumber][winners[i]]++;
            // If this peer has never been voted on before, increment unique voted peers
            if (!_hasBeenVotedOn[winners[i]]) {
                _hasBeenVotedOn[winners[i]] = true;
                _uniqueVotedPeers++;
            }
        }

        // Update how many times each voter has voted
        _voterVoteCounts[msg.sender]++;
        _updateTopVoters(msg.sender);

        // Update total wins and top winners
        for (uint256 i = 0; i < winners.length; i++) {
            _totalWins[winners[i]]++;
            _updateTopWinners(winners[i]);
        }

        emit WinnerSubmitted(msg.sender, roundNumber, winners);
    }

    /**
     * @dev Updates the top voters list when a voter's score changes
     * @param voter The address whose score has changed
     */
    function _updateTopVoters(address voter) internal {
        uint256 voterVotes = _voterVoteCounts[voter];

        // Find if voter is already in the list
        uint256 currentIndex = type(uint256).max;
        for (uint256 i = 0; i < _topVoters.length; i++) {
            if (_topVoters[i] == voter) {
                currentIndex = i;
                break;
            }
        }

        if (currentIndex == type(uint256).max) {
            // Voter is not in the list
            if (_topVoters.length < MAX_TOP_WINNERS) {
                // List is not full, add to end
                _topVoters.push(voter);
                currentIndex = _topVoters.length - 1;
            } else {
                // List is full, check if voter should be added
                if (_voterVoteCounts[_topVoters[_topVoters.length - 1]] < voterVotes) {
                    // Replace last place
                    _topVoters[_topVoters.length - 1] = voter;
                    currentIndex = _topVoters.length - 1;
                } else {
                    // Voter doesn't qualify for top list
                    return;
                }
            }
        }

        // Move voter up in the list if needed
        while (currentIndex > 0 && _voterVoteCounts[_topVoters[currentIndex - 1]] < voterVotes) {
            // Swap with previous position
            address temp = _topVoters[currentIndex - 1];
            _topVoters[currentIndex - 1] = _topVoters[currentIndex];
            _topVoters[currentIndex] = temp;
            currentIndex--;
        }
    }

    /**
     * @dev Updates the top winners list when a winner's score changes
     * @param winner The peer ID whose score has changed
     */
    function _updateTopWinners(string memory winner) internal {
        uint256 winnerWins = _totalWins[winner];

        // Find if winner is already in the list
        uint256 currentIndex = type(uint256).max;
        for (uint256 i = 0; i < _topWinners.length; i++) {
            if (keccak256(bytes(_topWinners[i])) == keccak256(bytes(winner))) {
                currentIndex = i;
                break;
            }
        }

        if (currentIndex == type(uint256).max) {
            // Winner is not in the list
            if (_topWinners.length < MAX_TOP_WINNERS) {
                // List is not full, add to end
                _topWinners.push(winner);
                currentIndex = _topWinners.length - 1;
            } else {
                // List is full, check if winner should be added
                if (_totalWins[_topWinners[_topWinners.length - 1]] < winnerWins) {
                    // Replace last place
                    _topWinners[_topWinners.length - 1] = winner;
                    currentIndex = _topWinners.length - 1;
                } else {
                    // Winner doesn't qualify for top list
                    return;
                }
            }
        }

        // Move winner up in the list if needed
        while (currentIndex > 0 && _totalWins[_topWinners[currentIndex - 1]] < winnerWins) {
            // Swap with previous position
            string memory temp = _topWinners[currentIndex - 1];
            _topWinners[currentIndex - 1] = _topWinners[currentIndex];
            _topWinners[currentIndex] = temp;
            currentIndex--;
        }
    }

    /**
     * @dev Gets the number of times a voter has voted
     * @param voter The address of the voter
     * @return The number of times the voter has voted
     */
    function getVoterVoteCount(address voter) external view returns (uint256) {
        return _voterVoteCounts[voter];
    }

    /**
     * @dev Gets a slice of the voter leaderboard
     * @param start The starting index (inclusive)
     * @param end The ending index (exclusive)
     * @return voters Array of addresses sorted by number of votes (descending)
     * @return voteCounts Array of corresponding vote counts
     */
    function voterLeaderboard(uint256 start, uint256 end)
        external
        view
        returns (address[] memory voters, uint256[] memory voteCounts)
    {
        // Ensure start is not greater than end
        require(start <= end, "Start index must be less than or equal to end index");

        // Ensure end is not greater than the length of the list
        if (end > _topVoters.length) {
            end = _topVoters.length;
        }

        // Ensure start is not greater than the length of the list
        if (start > _topVoters.length) {
            start = _topVoters.length;
        }

        // Create result arrays with the correct size
        uint256 length = end - start;
        voters = new address[](length);
        voteCounts = new uint256[](length);

        // Fill the arrays
        for (uint256 i = start; i < end; i++) {
            uint256 index = i - start;
            voters[index] = _topVoters[i];
            voteCounts[index] = _voterVoteCounts[_topVoters[i]];
        }

        return (voters, voteCounts);
    }

    /**
     * @dev Gets the total number of wins for a peer ID
     * @param peerId The peer ID to query
     * @return The total number of wins for the peer ID
     */
    function getTotalWins(string calldata peerId) external view returns (uint256) {
        return _totalWins[peerId];
    }

    /**
     * @dev Gets the votes for a specific round from a specific voter
     * @param roundNumber The round number to query
     * @param voter The address of the voter
     * @return Array of peer IDs that the voter voted for
     */
    function getVoterVotes(uint256 roundNumber, address voter) external view returns (string[] memory) {
        return _roundVotes[roundNumber][voter];
    }

    /**
     * @dev Gets the vote count for a specific peer ID in a round
     * @param roundNumber The round number to query
     * @param peerId The peer ID to query
     * @return The number of votes received by the peer ID in that round
     */
    function getPeerVoteCount(uint256 roundNumber, string calldata peerId) external view returns (uint256) {
        return _roundVoteCounts[roundNumber][peerId];
    }

    /**
     * @dev Gets a slice of the leaderboard
     * @param start The starting index (inclusive)
     * @param end The ending index (exclusive)
     * @return peerIds Array of peer IDs sorted by number of wins (descending)
     * @return wins Array of corresponding win counts
     */
    function winnerLeaderboard(uint256 start, uint256 end)
        external
        view
        returns (string[] memory peerIds, uint256[] memory wins)
    {
        // Ensure start is not greater than end
        require(start <= end, "Start index must be less than or equal to end index");

        // Ensure end is not greater than the length of the list
        if (end > _topWinners.length) {
            end = _topWinners.length;
        }

        // Ensure start is not greater than the length of the list
        if (start > _topWinners.length) {
            start = _topWinners.length;
        }

        // Create result arrays with the correct size
        uint256 length = end - start;
        peerIds = new string[](length);
        wins = new uint256[](length);

        // Fill the arrays
        for (uint256 i = start; i < end; i++) {
            uint256 index = i - start;
            peerIds[index] = _topWinners[i];
            wins[index] = _totalWins[_topWinners[i]];
        }

        return (peerIds, wins);
    }

    /**
     * @dev Gets the total number of unique voters who have participated
     * @return The number of unique voters
     */
    function uniqueVoters() external view returns (uint256) {
        return _uniqueVoters;
    }

    /**
     * @dev Gets the total number of unique peers that have been voted on
     * @return The number of unique peers that have received votes
     */
    function uniqueVotedPeers() external view returns (uint256) {
        return _uniqueVotedPeers;
    }

    /**
     * @dev Submits a reward for a specific round and stage
     * @param roundNumber The round number for which to submit the reward
     * @param stageNumber The stage number for which to submit the reward
     * @param reward The reward amount to submit
     */
    function submitReward(uint256 roundNumber, uint256 stageNumber, uint256 reward) external {
        // Check if round number is valid (must be less than or equal to current round)
        if (roundNumber > _currentRound) revert InvalidRoundNumber();

        // Check if stage number is valid (must be less than stage count)
        if (stageNumber >= _stageCount) revert InvalidStageNumber();

        // Check if sender has already submitted a reward for this round and stage
        if (_hasSubmittedRoundStageReward[roundNumber][stageNumber][msg.sender]) revert RewardAlreadySubmitted();

        // Record the reward
        _roundStageRewards[roundNumber][stageNumber][msg.sender] = reward;
        _hasSubmittedRoundStageReward[roundNumber][stageNumber][msg.sender] = true;

        // Update total rewards
        _totalRewards[msg.sender] += reward;

        emit RewardSubmitted(msg.sender, roundNumber, stageNumber, reward);
        emit CumulativeRewardsUpdated(msg.sender, _totalRewards[msg.sender]);
    }

    /**
     * @dev Gets the reward submitted by accounts for a specific round and stage
     * @param roundNumber The round number to query
     * @param stageNumber The stage number to query
     * @param accounts Array of addresses to query
     * @return rewards Array of corresponding reward amounts for each account
     */
    function getRoundStageReward(uint256 roundNumber, uint256 stageNumber, address[] calldata accounts)
        external
        view
        returns (uint256[] memory rewards)
    {
        rewards = new uint256[](accounts.length);
        for (uint256 i = 0; i < accounts.length; i++) {
            rewards[i] = _roundStageRewards[roundNumber][stageNumber][accounts[i]];
        }
        return rewards;
    }

    /**
     * @dev Checks if an account has submitted a reward for a specific round and stage
     * @param roundNumber The round number to check
     * @param stageNumber The stage number to check
     * @param account The address of the account
     * @return True if the account has submitted a reward for that round and stage, false otherwise
     */
    function hasSubmittedRoundStageReward(uint256 roundNumber, uint256 stageNumber, address account)
        external
        view
        returns (bool)
    {
        return _hasSubmittedRoundStageReward[roundNumber][stageNumber][account];
    }

    /**
     * @dev Gets the total rewards earned by accounts across all rounds
     * @param accounts Array of addresses to query
     * @return rewards Array of corresponding total rewards for each account
     */
    function getTotalRewards(address[] calldata accounts) external view returns (uint256[] memory rewards) {
        rewards = new uint256[](accounts.length);
        for (uint256 i = 0; i < accounts.length; i++) {
            rewards[i] = _totalRewards[accounts[i]];
        }
        return rewards;
    }
}<|MERGE_RESOLUTION|>--- conflicted
+++ resolved
@@ -123,12 +123,9 @@
     error OnlyOwner();
     error OnlyBootnodeManager();
     error OnlyStageManager();
-<<<<<<< HEAD
     error RewardAlreadySubmitted();
     error InvalidStageNumber();
-=======
     error InvalidVote();
->>>>>>> 549bd567
 
     // .-------------------------------------------------------------------------------------.
     // | ██████   ██████              █████  ███     ██████   ███                            |
