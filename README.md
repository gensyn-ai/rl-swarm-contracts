--- conflicted
+++ resolved
@@ -112,16 +112,12 @@
 function voterLeaderboard(uint256 start, uint256 end) external view returns (address[] memory voters, uint256[] memory voteCounts)
 ```
 
-<<<<<<< HEAD
 Returns slices of the leaderboards:
 
 - `winnerLeaderboard`: Returns peer IDs and their win counts, sorted by number of wins (descending)
 - `voterLeaderboard`: Returns voter addresses and their vote counts, sorted by number of votes (descending)
 
 Both leaderboards track up to 100 top entries. The `start` and `end` parameters define the range of positions to return (inclusive start, exclusive end).
-=======
-Returns a slice of the leaderboard sorted by number of wins (descending). The `start` and `end` parameters define the range of positions to return (inclusive start, exclusive end). 
-The leaderboard tracks up to 100 top winners.
 
 6. Check unique voter count:
 
@@ -138,7 +134,6 @@
 ```
 
 Returns the total number of unique peer IDs that have received votes across all rounds. Each peer is counted only once, regardless of how many times they have been voted for.
->>>>>>> 69a667ff
 
 ### For Administrators
 
